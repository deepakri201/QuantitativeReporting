--- conflicted
+++ resolved
@@ -122,7 +122,6 @@
 
     annotationsFrameLayout.addRow(label, self.__annotationName)
 
-<<<<<<< HEAD
     reportNode = slicer.mrmlScene.CreateNodeByClass('vtkMRMLReportingReportNode')
     reportNode.SetReferenceCount(reportNode.GetReferenceCount()-1)
     colorNodes = slicer.mrmlScene.GetNodesByClass('vtkMRMLColorNode')
@@ -136,12 +135,10 @@
 
     toolsColor = EditColor(self.__annotationsFrame,reportNode=reportNode)
 
-=======
     #
     # Markup frame -- summary of all the markup elements contained in the
     # report
     #
->>>>>>> 3e0fc48c
     self.__markupFrame = ctk.ctkCollapsibleButton()
     self.__markupFrame.text = "Markup"
     self.__markupFrame.collapsed = 0
