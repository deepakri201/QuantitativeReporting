--- conflicted
+++ resolved
@@ -57,11 +57,7 @@
     loadables = []
 
     for cFile in files:
-<<<<<<< HEAD
-      dataset = pydicom.dcmread(cFile) # dataset = pydicom.read_file(cFile)
-=======
       dataset = pydicom.dcmread(cFile)
->>>>>>> 100d17db
 
       uid = self.getDICOMValue(dataset, "SOPInstanceUID")
       if uid == "":
@@ -382,11 +378,7 @@
 
   def getDateTime(self, uid):
     filename = slicer.dicomDatabase.fileForInstance(uid)
-<<<<<<< HEAD
-    dataset = pydicom.dcmread(filename) # dataset = pydicom.read_file(filename)
-=======
     dataset = pydicom.dcmread(filename)
->>>>>>> 100d17db
     if hasattr(dataset, 'SeriesDate') and hasattr(dataset, "SeriesTime"):
       date = dataset.SeriesDate
       time = dataset.SeriesTime
@@ -1290,11 +1282,7 @@
       rwvmPlugin = slicer.modules.dicomPlugins["DICOMRWVMPlugin"]()
       rwvmFile = rwvmFiles[0]
       logging.debug("Reading RWVM from " + rwvmFile)
-<<<<<<< HEAD
-      rwvmDataset = pydicom.dcmread(rwvmFile) # rwvmDataset = pydicom.read_file(rwvmFile)
-=======
       rwvmDataset = pydicom.dcmread(rwvmFile)
->>>>>>> 100d17db
       if hasattr(rwvmDataset, "ReferencedSeriesSequence"):
         if hasattr(rwvmDataset.ReferencedSeriesSequence[0], "SeriesInstanceUID"):
           if rwvmDataset.ReferencedSeriesSequence[0].SeriesInstanceUID == segLoadable.referencedSeriesUID:
@@ -1402,11 +1390,7 @@
     """
 
     srFilePath = slicer.dicomDatabase.fileForInstance(srUID)
-<<<<<<< HEAD
-    sr = pydicom.dcmread(srFilePath) # sr = pydicom.read_file(srFilePath)
-=======
     sr = pydicom.dcmread(srFilePath)
->>>>>>> 100d17db
 
     if not self.isConcept(sr, "imagingMeasurementReport"):
       return sr
@@ -1462,11 +1446,7 @@
       if not referenceFilePath:
         raise Exception(f"Referenced image is not found in the database (referencedSOPInstanceUID={measurement['referencedSOPInstanceUID']}). Polyline point positions cannot be determined in 3D.")
 
-<<<<<<< HEAD
-      reference = pydicom.dcmread(referenceFilePath) # reference = pydicom.read_file(referenceFilePath)
-=======
       reference = pydicom.dcmread(referenceFilePath)
->>>>>>> 100d17db
       origin = numpy.array(reference.ImagePositionPatient)
       alongColumnVector = numpy.array(reference.ImageOrientationPatient[:3])
       alongRowVector = numpy.array(reference.ImageOrientationPatient[3:])
@@ -1489,11 +1469,7 @@
     loadables = []
 
     for cFile in files:
-<<<<<<< HEAD
-      dataset = pydicom.dcmread(cFile) # dataset = pydicom.read_file(cFile)
-=======
       dataset = pydicom.dcmread(cFile)
->>>>>>> 100d17db
 
       uid = self.getDICOMValue(dataset, "SOPInstanceUID")
       if uid == "":
